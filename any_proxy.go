--- conflicted
+++ resolved
@@ -258,13 +258,10 @@
     setupProfiling()
     setupStats()
 
-<<<<<<< HEAD
-=======
     dirFuncs := buildDirectors(gDirects)
     director = getDirector(dirFuncs)
 
     log.RedirectStreams()
->>>>>>> fcfd3c63
     checkProxies()
 
     lnaddr, err := net.ResolveTCPAddr("tcp", gListenAddrPort)
